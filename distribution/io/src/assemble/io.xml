<!--

    Licensed to the Apache Software Foundation (ASF) under one
    or more contributor license agreements.  See the NOTICE file
    distributed with this work for additional information
    regarding copyright ownership.  The ASF licenses this file
    to you under the Apache License, Version 2.0 (the
    "License"); you may not use this file except in compliance
    with the License.  You may obtain a copy of the License at

      http://www.apache.org/licenses/LICENSE-2.0

    Unless required by applicable law or agreed to in writing,
    software distributed under the License is distributed on an
    "AS IS" BASIS, WITHOUT WARRANTIES OR CONDITIONS OF ANY
    KIND, either express or implied.  See the License for the
    specific language governing permissions and limitations
    under the License.

-->
<assembly
  xmlns="http://maven.apache.org/plugins/maven-assembly-plugin/assembly/1.1.2"
  xmlns:xsi="http://www.w3.org/2001/XMLSchema-instance"
  xsi:schemaLocation="http://maven.apache.org/plugins/maven-assembly-plugin/assembly/1.1.2 http://maven.apache.org/xsd/assembly-1.1.2.xsd">
  <id>bin</id>
  <formats>
    <format>tar.gz</format>
  </formats>
  <includeBaseDirectory>true</includeBaseDirectory>
  <files>
    <file>
      <source>${basedir}/../../DISCLAIMER</source>
      <outputDirectory>.</outputDirectory>
      <fileMode>644</fileMode>
    </file>
    <file>
      <source>${basedir}/../../LICENSE</source>
      <outputDirectory>.</outputDirectory>
      <fileMode>644</fileMode>
    </file>
    <file>
      <source>${basedir}/src/assemble/README</source>
      <destName>README</destName>
      <outputDirectory>.</outputDirectory>
      <fileMode>644</fileMode>
    </file>

    <file>
      <source>${basedir}/../../pulsar-io/cassandra/target/pulsar-io-cassandra-${project.version}.nar</source>
      <outputDirectory>connectors</outputDirectory>
      <fileMode>644</fileMode>
    </file>

    <file>
      <source>${basedir}/../../pulsar-io/twitter/target/pulsar-io-twitter-${project.version}.nar</source>
      <outputDirectory>connectors</outputDirectory>
      <fileMode>644</fileMode>
    </file>

    <file>
      <source>${basedir}/../../pulsar-io/kafka/target/pulsar-io-kafka-${project.version}.nar</source>
      <outputDirectory>connectors</outputDirectory>
      <fileMode>644</fileMode>
    </file>

    <file>
      <source>${basedir}/../../pulsar-io/kinesis/target/pulsar-io-kinesis-${project.version}.nar</source>
      <outputDirectory>connectors</outputDirectory>
      <fileMode>644</fileMode>
    </file>

    <file>
      <source>${basedir}/../../pulsar-io/rabbitmq/target/pulsar-io-rabbitmq-${project.version}.nar</source>
      <outputDirectory>connectors</outputDirectory>
      <fileMode>644</fileMode>
    </file>
<<<<<<< HEAD

    <file>
      <source>${basedir}/../../pulsar-io/jdbc/target/pulsar-io-jdbc-${project.version}.nar</source>
=======
    <file>
      <source>${basedir}/../../pulsar-io/data-genenator/target/pulsar-io-data-generator-${project.version}.nar</source>
>>>>>>> cfdcdb5c
      <outputDirectory>connectors</outputDirectory>
      <fileMode>644</fileMode>
    </file>
  </files>
</assembly><|MERGE_RESOLUTION|>--- conflicted
+++ resolved
@@ -74,14 +74,13 @@
       <outputDirectory>connectors</outputDirectory>
       <fileMode>644</fileMode>
     </file>
-<<<<<<< HEAD
-
     <file>
       <source>${basedir}/../../pulsar-io/jdbc/target/pulsar-io-jdbc-${project.version}.nar</source>
-=======
+      <outputDirectory>connectors</outputDirectory>
+      <fileMode>644</fileMode>
+    </file>
     <file>
       <source>${basedir}/../../pulsar-io/data-genenator/target/pulsar-io-data-generator-${project.version}.nar</source>
->>>>>>> cfdcdb5c
       <outputDirectory>connectors</outputDirectory>
       <fileMode>644</fileMode>
     </file>
